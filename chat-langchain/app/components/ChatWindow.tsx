"use client";

import React, { useRef, useState, useEffect } from "react";
import type { FormEvent } from "react";
import { v4 as uuidv4 } from "uuid";
import { ChatMessageBubble } from "../components/ChatMessageBubble";
import { marked } from "marked";
import { Renderer } from "marked";
import hljs from "highlight.js";
import "highlight.js/styles/gradient-dark.css";

import { toast } from 'react-toastify';
import 'react-toastify/dist/ReactToastify.css';

export function ChatWindow(props: {
  endpoint: string;
  emptyStateComponent: React.ReactElement;
  placeholder?: string;
  titleText?: string;
}) {
  const messageContainerRef = useRef<HTMLDivElement | null>(null);
  const [messages, setMessages] = useState<
    Array<{
      id: string;
      message: string;
      role: "function" | "user" | "assistant" | "system";
    }>
  >([]);
  const [input, setInput] = useState("");
  const [model, setModel] = useState("openai");
  const [isLoading, setIsLoading] = useState(false);
  const [feedback, setFeedback] = useState<number | null>(null);

  const [conversationId, setConversationId] = useState<string | null>(uuidv4());
  const [hasInteracted, setHasInteracted] = useState(false);
<<<<<<< HEAD
  const [chatHistory, setChatHistory] = useState<
    { question: string; result: string }[]
  >([]);
=======
  const [chatHistory, setChatHistory] = useState<{question: string, result: string}[]>([]);
  const [mode, setMode] = useState("novice");
>>>>>>> 3bf20fa0

  const {
    endpoint,
    emptyStateComponent,
    placeholder,
    titleText = "An LLM",
  } = props;

  function sendMessage() {
    if (messageContainerRef.current) {
      messageContainerRef.current.classList.add("grow");
    }
    if (isLoading) {
      return;
    }
    if (input.trim() === "") return;
    setInput("");
    setHasInteracted(true);
    setMessages((prevMessages) => [
      ...prevMessages,
      { id: Math.random().toString(), message: input.trim(), role: "user" },
    ]);
    setFeedback(null);
    setIsLoading(true);
    fetch(endpoint, {
      method: "POST",
      headers: {
          "Content-Type": "application/json",
      },
      body: JSON.stringify({
<<<<<<< HEAD
        message: input,
        model: model,
        history: chatHistory,
        conversation_id: conversationId,
=======
          message: input,
          model: model,
          history: chatHistory,
          mode: mode,
>>>>>>> 3bf20fa0
      }),
  }).then(response => { 
    if (!response.body) {
      throw new Error("Response body is null");
    }
    const reader = response.body.getReader();
    let decoder = new TextDecoder();

    let accumulatedMessage = "";
    let messageIndex: number | null = null;

<<<<<<< HEAD
      let renderer = new Renderer();
      renderer.paragraph = function (text) {
        return text;
      };
      renderer.code = function (code, language) {
        const validLanguage = hljs.getLanguage(language || "")
          ? language
          : "plaintext";
        const highlightedCode = hljs.highlight(
          validLanguage || "plaintext",
          code
        ).value;
        return `<pre class="highlight bg-gray-700" style="padding: 5px; border-radius: 5px; overflow: auto; overflow-wrap: anywhere; white-space: pre-wrap; max-width: 100%; display: block; line-height: 1.2"><code class="${language}" style="color: #d6e2ef; font-size: 12px; ">${highlightedCode}</code></pre>`;
      };
      marked.setOptions({ renderer });

      reader
        .read()
        .then(function processText(
          res: ReadableStreamReadResult<Uint8Array>
        ): Promise<void> {
          const { done, value } = res;
          if (done) {
            console.log("Stream complete");
            setChatHistory((prevChatHistory) => [
              ...prevChatHistory,
              { question: input, result: accumulatedMessage },
            ]);
            return Promise.resolve();
          }

          let result = decoder.decode(value);
          accumulatedMessage += result;
          let parsedResult = marked.parse(accumulatedMessage);

          setMessages((prevMessages) => {
            let newMessages = [...prevMessages];
            if (messageIndex === null) {
              messageIndex = newMessages.length;
              newMessages.push({
                id: Math.random().toString(),
                message: parsedResult.trim(),
                role: "assistant",
              });
            } else {
              newMessages[messageIndex].message = parsedResult.trim();
            }
            return newMessages;
          });

          setIsLoading(false);
          return reader.read().then(processText);
        })
        .catch((error) => {
          console.error("Error:", error);
        });
=======
    let renderer = new Renderer();
    renderer.paragraph = function(text) {
      return text;
    };
    renderer.code = function (code, language) {
      const validLanguage = hljs.getLanguage(language || "")
        ? language
        : "plaintext";
      const highlightedCode = hljs.highlight(
        validLanguage || "plaintext",
        code
      ).value;
      return `<pre class="highlight bg-gray-700" style="padding: 5px; border-radius: 5px; overflow: auto; overflow-wrap: anywhere; white-space: pre-wrap; max-width: 100%; display: block; line-height: 1.2"><code class="${language}" style="color: #d6e2ef; font-size: 12px; ">${highlightedCode}</code></pre>`;
    };
    marked.setOptions({ renderer });

    reader
    .read()
    .then(function processText(
      res: ReadableStreamReadResult<Uint8Array>
    ): Promise<void> {
      const { done, value } = res;
      if (done) {
        console.log("Stream complete");
        setChatHistory(prevChatHistory => [...prevChatHistory, {question: input, result: accumulatedMessage}]);
        return Promise.resolve();
      }

      let result = decoder.decode(value);
      accumulatedMessage += result;
      let parsedResult = marked.parse(accumulatedMessage);

      setMessages((prevMessages) => {
          let newMessages = [...prevMessages];
          if (messageIndex === null) {
            messageIndex = newMessages.length;
            newMessages.push({ id: Math.random().toString(), message: parsedResult.trim(), role: "assistant" });
          } else {
            newMessages[messageIndex].message = parsedResult.trim();
          }
          return newMessages;
        });

      setIsLoading(false);
      return reader.read().then(processText);
>>>>>>> 3bf20fa0
    });
})
}

  const sendFeedback = (score: number | null) => {
    if (feedback !== null) return;

    setFeedback(score);
    fetch("https://chat-langchain.fly.dev/feedback", {
      method: "POST",
      headers: {
        "Content-Type": "application/json",
      },
      body: JSON.stringify({
        score: score,
      }),
    })
      .then((response) => response.json())
      .then((data) => {
        if (data.code === 200) {
          score == 1 ? animateButton("upButton") : animateButton("downButton");
        }
        console.log(data);
      })
      .catch((error) => {
        console.error("Error:", error);
      });
  };

  const animateButton = (buttonId: string) => {
    const button = document.getElementById(buttonId);
    button!.classList.add("animate-ping");
    setTimeout(() => {
      button!.classList.remove("animate-ping");
    }, 500);
  };

  const viewTrace = () => {
    fetch("https://chat-langchain.fly.dev/get_trace", {
      method: "POST",
      headers: {
        "Content-Type": "application/json",
      },
    })
      .then((response) => response.json())
      .then((data) => {
        if (data.code === 400 && data.result === "No chat session found") {
          toast.error("Unable to view trace");
          throw new Error("Unable to view trace");
        } else {
          console.log(data)
          const url = data.replace(/['"]+/g, "");
          window.open(url, "_blank");
        }
      })
      .catch((error) => {
        console.error("Error:", error);
      });
  };

  return (
    <div
      className={`flex flex-col items-center p-8 rounded grow max-h-[calc(100%-2rem)] ${
        messages.length > 0 ? "border" : ""
      }`}
    >
      <h2 className={`${messages.length > 0 ? "" : "hidden"} text-2xl mb-1`}>
        {titleText}
      </h2>
      <h4 className={`${messages.length > 0 ? "" : "hidden"} text-sm mb-4`}>
        We appreciate feedback!
      </h4>
      <div
        className="flex flex-col-reverse w-full mb-2 overflow-auto"
        ref={messageContainerRef}
      >
        {messages.length > 0
          ? [...messages]
              .reverse()
              .map((m, index) => (
                <ChatMessageBubble
                  key={m.id}
                  message={{ id: m.id, content: m.message, role: m.role }}
                  aiEmoji="🦜"
                  sendFeedback={sendFeedback}
                  feedback={feedback}
                  isMostRecent={index === 0}
                  messageCompleted={!isLoading}
                ></ChatMessageBubble>
              ))
          : emptyStateComponent}
      </div>

      <div className="flex w-full flex-row-reverse mb-2">
<<<<<<< HEAD
        <button
          type="button"
          className="text-xs border rounded p-1 float-right"
          onClick={() => viewTrace()}
        >
          🛠️ view trace
        </button>
      </div>
=======
            <button
              type="button"
              className="text-xs border rounded p-1 float-right"
              onClick={() => viewTrace()}
            >
              🛠️ view trace
            </button>
            <div className="flex items-center mr-2">
              <label htmlFor="modeToggle" className="mr-1 text-xs">Expert Mode</label>
              <input
                type="checkbox"
                id="modeToggle"
                className="toggle toggle-blue"
                onChange={() => setMode(mode === "expert" ? "novice" : "expert")}
              />
            </div>
        </div>
>>>>>>> 3bf20fa0

      <form onSubmit={sendMessage} className="flex w-full">
        <textarea
          className="flex-grow mr-2 p-2 rounded max-h-[40px]"
          placeholder={placeholder}
          onChange={(e) => setInput(e.target.value)}
          value={input}
          style={{ minWidth: "50px" }}
          onKeyDown={(e) => {
            if (e.key === "Enter" && !e.shiftKey) {
              e.preventDefault();
              sendMessage();
            }
          }}
        />
        <select
          id="modelType"
          className="bg-gray-800 text-white rounded p-2 mr-2 w-full sm:w-auto max-h-[40px]"
          value={model}
          onChange={(e) => setModel(e.target.value)}
        >
          <option value="openai">OpenAI</option>
          <option value="anthropic">Anthropic</option>
        </select>
        <button
          type="submit"
          className="flex-shrink p-2 w-16 sm:w-auto bg-sky-600 rounded max-h-[40px]"
        >
          <div
            role="status"
            className={`${isLoading ? "" : "hidden"} flex justify-center`}
          >
            <svg
              aria-hidden="true"
              className="w-6 h-6 text-white animate-spin dark:text-white fill-sky-800"
              viewBox="0 0 100 101"
              fill="none"
              xmlns="http://www.w3.org/2000/svg"
            >
              <path
                d="M100 50.5908C100 78.2051 77.6142 100.591 50 100.591C22.3858 100.591 0 78.2051 0 50.5908C0 22.9766 22.3858 0.59082 50 0.59082C77.6142 0.59082 100 22.9766 100 50.5908ZM9.08144 50.5908C9.08144 73.1895 27.4013 91.5094 50 91.5094C72.5987 91.5094 90.9186 73.1895 90.9186 50.5908C90.9186 27.9921 72.5987 9.67226 50 9.67226C27.4013 9.67226 9.08144 27.9921 9.08144 50.5908Z"
                fill="currentColor"
              />
              <path
                d="M93.9676 39.0409C96.393 38.4038 97.8624 35.9116 97.0079 33.5539C95.2932 28.8227 92.871 24.3692 89.8167 20.348C85.8452 15.1192 80.8826 10.7238 75.2124 7.41289C69.5422 4.10194 63.2754 1.94025 56.7698 1.05124C51.7666 0.367541 46.6976 0.446843 41.7345 1.27873C39.2613 1.69328 37.813 4.19778 38.4501 6.62326C39.0873 9.04874 41.5694 10.4717 44.0505 10.1071C47.8511 9.54855 51.7191 9.52689 55.5402 10.0491C60.8642 10.7766 65.9928 12.5457 70.6331 15.2552C75.2735 17.9648 79.3347 21.5619 82.5849 25.841C84.9175 28.9121 86.7997 32.2913 88.1811 35.8758C89.083 38.2158 91.5421 39.6781 93.9676 39.0409Z"
                fill="currentFill"
              />
            </svg>
            <span className="sr-only">Loading...</span>
          </div>
          <span className={`${isLoading ? "hidden" : ""}`}>Send</span>
        </button>
      </form>
    </div>
  );
}<|MERGE_RESOLUTION|>--- conflicted
+++ resolved
@@ -33,14 +33,10 @@
 
   const [conversationId, setConversationId] = useState<string | null>(uuidv4());
   const [hasInteracted, setHasInteracted] = useState(false);
-<<<<<<< HEAD
   const [chatHistory, setChatHistory] = useState<
     { question: string; result: string }[]
   >([]);
-=======
-  const [chatHistory, setChatHistory] = useState<{question: string, result: string}[]>([]);
   const [mode, setMode] = useState("novice");
->>>>>>> 3bf20fa0
 
   const {
     endpoint,
@@ -71,17 +67,11 @@
           "Content-Type": "application/json",
       },
       body: JSON.stringify({
-<<<<<<< HEAD
         message: input,
         model: model,
         history: chatHistory,
         conversation_id: conversationId,
-=======
-          message: input,
-          model: model,
-          history: chatHistory,
-          mode: mode,
->>>>>>> 3bf20fa0
+        mode: mode,
       }),
   }).then(response => { 
     if (!response.body) {
@@ -93,7 +83,6 @@
     let accumulatedMessage = "";
     let messageIndex: number | null = null;
 
-<<<<<<< HEAD
       let renderer = new Renderer();
       renderer.paragraph = function (text) {
         return text;
@@ -150,53 +139,6 @@
         .catch((error) => {
           console.error("Error:", error);
         });
-=======
-    let renderer = new Renderer();
-    renderer.paragraph = function(text) {
-      return text;
-    };
-    renderer.code = function (code, language) {
-      const validLanguage = hljs.getLanguage(language || "")
-        ? language
-        : "plaintext";
-      const highlightedCode = hljs.highlight(
-        validLanguage || "plaintext",
-        code
-      ).value;
-      return `<pre class="highlight bg-gray-700" style="padding: 5px; border-radius: 5px; overflow: auto; overflow-wrap: anywhere; white-space: pre-wrap; max-width: 100%; display: block; line-height: 1.2"><code class="${language}" style="color: #d6e2ef; font-size: 12px; ">${highlightedCode}</code></pre>`;
-    };
-    marked.setOptions({ renderer });
-
-    reader
-    .read()
-    .then(function processText(
-      res: ReadableStreamReadResult<Uint8Array>
-    ): Promise<void> {
-      const { done, value } = res;
-      if (done) {
-        console.log("Stream complete");
-        setChatHistory(prevChatHistory => [...prevChatHistory, {question: input, result: accumulatedMessage}]);
-        return Promise.resolve();
-      }
-
-      let result = decoder.decode(value);
-      accumulatedMessage += result;
-      let parsedResult = marked.parse(accumulatedMessage);
-
-      setMessages((prevMessages) => {
-          let newMessages = [...prevMessages];
-          if (messageIndex === null) {
-            messageIndex = newMessages.length;
-            newMessages.push({ id: Math.random().toString(), message: parsedResult.trim(), role: "assistant" });
-          } else {
-            newMessages[messageIndex].message = parsedResult.trim();
-          }
-          return newMessages;
-        });
-
-      setIsLoading(false);
-      return reader.read().then(processText);
->>>>>>> 3bf20fa0
     });
 })
 }
@@ -291,16 +233,6 @@
       </div>
 
       <div className="flex w-full flex-row-reverse mb-2">
-<<<<<<< HEAD
-        <button
-          type="button"
-          className="text-xs border rounded p-1 float-right"
-          onClick={() => viewTrace()}
-        >
-          🛠️ view trace
-        </button>
-      </div>
-=======
             <button
               type="button"
               className="text-xs border rounded p-1 float-right"
@@ -318,7 +250,6 @@
               />
             </div>
         </div>
->>>>>>> 3bf20fa0
 
       <form onSubmit={sendMessage} className="flex w-full">
         <textarea
